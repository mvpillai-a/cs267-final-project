--- conflicted
+++ resolved
@@ -251,11 +251,6 @@
 
 	}
 
-<<<<<<< HEAD
-=======
-
-
->>>>>>> a26e5026
 	void batch_insert(parlay::sequence<int> &inserts, parlay::sequence<Tvec_point<T>*> &v, bool random_order = false, double alpha = 1.2, double base = 2,
 		double max_fraction = .02, bool print=true){
 		for(int p : inserts){
@@ -268,14 +263,9 @@
 		size_t m = inserts.size();
 		size_t inc = 0;
 		size_t count = 0;
-<<<<<<< HEAD
-		size_t max_batch_size=10000;
-		// size_t max_batch_size = std::min(static_cast<size_t>(max_fraction*static_cast<float>(n)), 1000000ul);
-=======
 		float frac=0.0;
 		float progress_inc=.1;
 		size_t max_batch_size = std::min(static_cast<size_t>(max_fraction*static_cast<float>(n)), 1000000ul);
->>>>>>> a26e5026
 		parlay::sequence<int> rperm;
 		if(random_order) rperm = parlay::random_permutation<int>(static_cast<int>(m));
 		else rperm = parlay::tabulate(m, [&] (int i) {return i;});
@@ -292,9 +282,6 @@
 				ceiling = std::min(count + static_cast<size_t>(max_batch_size), m);
 				count += static_cast<size_t>(max_batch_size);
 			}
-<<<<<<< HEAD
-			// std::cout << "Inserting vertices " << floor << " through " << ceiling << std::endl;
-=======
 			if(print){
 				auto ind = frac*n;
 				if(floor <= ind && ceiling > ind){
@@ -302,7 +289,6 @@
 					std::cout << "Index build " << 100*frac << "% complete" << std::endl;
 				}
 			}
->>>>>>> a26e5026
 			parlay::sequence<int> new_out = parlay::sequence<int>(maxDeg*(ceiling-floor), -1);
 			//search for each node starting from the medoid, then call
 			//robustPrune with the visited list as its candidate set
