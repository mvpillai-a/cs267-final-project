// This code is part of the Problem Based Benchmark Suite (PBBS)
// Copyright (c) 2011 Guy Blelloch and the PBBS team
//
// Permission is hereby granted, free of charge, to any person obtaining a
// copy of this software and associated documentation files (the
// "Software"), to deal in the Software without restriction, including
// without limitation the rights (to use, copy, modify, merge, publish,
// distribute, sublicense, and/or sell copies of the Software, and to
// permit persons to whom the Software is furnished to do so, subject to
// the following conditions:
//
// The above copyright notice and this permission notice shall be included
// in all copies or substantial portions of the Software.
//
// THE SOFTWARE IS PROVIDED "AS IS", WITHOUT WARRANTY OF ANY KIND, EXPRESS
// OR IMPLIED, INCLUDING BUT NOT LIMITED TO THE WARRANTIES OF
// MERCHANTABILITY, FITNESS FOR A PARTICULAR PURPOSE AND
// NONINFRINGEMENT. IN NO EVENT SHALL THE AUTHORS OR COPYRIGHT HOLDERS BE
// LIABLE FOR ANY CLAIM, DAMAGES OR OTHER LIABILITY, WHETHER IN AN ACTION
// OF CONTRACT, TORT OR OTHERWISE, ARISING FROM, OUT OF OR IN CONNECTION
// WITH THE SOFTWARE OR THE USE OR OTHER DEALINGS IN THE SOFTWARE.

#include <math.h>

#include <algorithm>
#include <random>
#include <set>

#include "../utils/NSGDist.h"
#include "../utils/indexTools.h"
#include "parlay/parallel.h"
#include "parlay/primitives.h"
#include "parlay/random.h"


template <typename T>
struct knn_index {
  int maxDeg;
  int beamSize;
<<<<<<< HEAD
  std::set<int> delete_set; 
=======
  double r2_alpha;  // alpha parameter for round 2 of robustPrune
  unsigned int d;
  Distance *D;
  std::set<int> delete_set;
>>>>>>> cfd6a64b
  using tvec_point = Tvec_point<T>;
  using fvec_point = Tvec_point<float>;
  tvec_point *medoid;
  using pid = std::pair<int, float>;
  using slice_tvec = decltype(make_slice(parlay::sequence<tvec_point *>()));
  using index_pair = std::pair<int, int>;
  using slice_idx = decltype(make_slice(parlay::sequence<index_pair>()));

<<<<<<< HEAD
  knn_index(int md, int bs)
    : maxDeg(md), beamSize(bs) {}
=======
  knn_index(int md, int bs, double a, unsigned int dim, Distance *DD)
      : maxDeg(md), beamSize(bs), r2_alpha(a), d(dim), D(DD) {}

  parlay::sequence<float> centroid_helper(slice_tvec a) {
    if (a.size() == 1) {
      parlay::sequence<float> centroid_coords = parlay::sequence<float>(d);
      for (int i = 0; i < d; i++)
        centroid_coords[i] = static_cast<float>((a[0]->coordinates)[i]);
      return centroid_coords;
    } else {
      size_t n = a.size();
      parlay::sequence<float> c1;
      parlay::sequence<float> c2;
      parlay::par_do_if(
          n > 1000, [&]() { c1 = centroid_helper(a.cut(0, n / 2)); },
          [&]() { c2 = centroid_helper(a.cut(n / 2, n)); });
      parlay::sequence<float> centroid_coords = parlay::sequence<float>(d);
      for (int i = 0; i < d; i++) {
        float result = (c1[i] + c2[i]) / 2;
        centroid_coords[i] = result;
      }
      return centroid_coords;
    }
  }

  tvec_point *medoid_helper(tvec_point *centroid, slice_tvec a) {
    if (a.size() == 1) {
      return a[0];
    } else {
      size_t n = a.size();
      tvec_point *a1;
      tvec_point *a2;
      parlay::par_do_if(
          n > 1000, [&]() { a1 = medoid_helper(centroid, a.cut(0, n / 2)); },
          [&]() { a2 = medoid_helper(centroid, a.cut(n / 2, n)); });
      float d1 = D->distance(centroid->coordinates.begin(),
                             a1->coordinates.begin(), d);
      float d2 = D->distance(centroid->coordinates.begin(),
                             a2->coordinates.begin(), d);
      if (d1 < d2)
        return a1;
      else
        return a2;
    }
  }

  // computes the centroid and then assigns the approx medoid as the point in v
  // closest to the centroid
  void find_approx_medoid(parlay::sequence<Tvec_point<T> *> &v) {
    parlay::sequence<float> centroid = centroid_helper(parlay::make_slice(v));
    auto c = parlay::tabulate(
        centroid.size(), [&](size_t i) { return static_cast<T>(centroid[i]); });
    tvec_point centroidp = tvec_point();
    centroidp.coordinates = parlay::make_slice(c);
    medoid = medoid_helper(&centroidp, parlay::make_slice(v));
    std::cout << "Medoid ID: " << medoid->id << std::endl;
  }
>>>>>>> cfd6a64b

  int get_medoid() { return medoid->id; }

<<<<<<< HEAD
  //robustPrune routine as found in DiskANN paper, with the exception
  //that the new candidate set is added to the field new_nbhs instead
  //of directly replacing the out_nbh of p
  void robustPrune(int p, parlay::sequence<pid>& cand,
                   parlay::sequence<tvec_point*> &v, data_store<T> &Data,
                  bool add = true) {
    // add out neighbors of p to the candidate set.
    
    int out_size = size_of(v[p]->out_nbh);
    std::vector<pid> candidates;
    for (auto x : cand) candidates.push_back(x);

    if(add){
      for (size_t i=0; i<out_size; i++) {
        candidates.push_back(std::make_pair(v[p]->out_nbh[i], Data.distance(v[p]->out_nbh[i], p)));
=======
  // robustPrune routine as found in DiskANN paper, with the exception
  // that the new candidate set is added to the field new_nbhs instead
  // of directly replacing the out_nbh of p
  void robustPrune(tvec_point *p, parlay::sequence<pid> &cand,
                   parlay::sequence<tvec_point *> &v, double alpha,
                   bool add = true) {
    // add out neighbors of p to the candidate set.
    auto get_coords = [&](auto q) {
      auto coord_len = (v[1]->coordinates.begin() - v[0]->coordinates.begin());
      return v[0]->coordinates.begin() + q * coord_len;
    };

    int out_size = size_of(p->out_nbh);
    std::vector<pid> candidates;
    for (auto x : cand) candidates.push_back(x);

    if (add) {
      for (size_t i = 0; i < out_size; i++) {
        candidates.push_back(std::make_pair(
            p->out_nbh[i],
            D->distance(get_coords(p->out_nbh[i]), p->coordinates.begin(), d)));
>>>>>>> cfd6a64b
      }
    }

    // Sort the candidate set in reverse order according to distance from p.
    auto less = [&](pid a, pid b) { return a.second < b.second; };
    std::sort(candidates.begin(), candidates.end(), less);

    std::vector<int> new_nbhs;
    new_nbhs.reserve(maxDeg);

    size_t candidate_idx = 0;

    while (new_nbhs.size() < maxDeg && candidate_idx < candidates.size()) {
      // Don't need to do modifications.
      int p_star = candidates[candidate_idx].first;
      candidate_idx++;
      if (p_star == p || p_star == -1) {
        continue;
      }

      new_nbhs.push_back(p_star);

      for (size_t i = candidate_idx; i < candidates.size(); i++) {
        int p_prime = candidates[i].first;
        if (p_prime != -1) {
<<<<<<< HEAD
          float dist_starprime = Data.distance(p_star, p_prime);
=======
          float dist_starprime =
              D->distance(get_coords(p_star), get_coords(p_prime), d);
>>>>>>> cfd6a64b
          float dist_pprime = candidates[i].second;
          if (Data.alpha * dist_starprime <= dist_pprime) {
            candidates[i].first = -1;
          }
        }
      }
    }
    add_new_nbh(parlay::to_sequence(new_nbhs), v[p]);
  }

<<<<<<< HEAD
  //wrapper to allow calling robustPrune on a sequence of candidates 
  //that do not come with precomputed distances
  void robustPrune(int p, parlay::sequence<int> candidates,
                   parlay::sequence<Tvec_point<T>*> &v, data_store<T> &Data,
                   bool add = true){

    parlay::sequence<pid> cc;
    cc.reserve(candidates.size()); // + size_of(p->out_nbh));
    for (size_t i=0; i<candidates.size(); ++i) {
      cc.push_back(std::make_pair(candidates[i], Data.distance(candidates[i],
                                                             p)));
=======
  // wrapper to allow calling robustPrune on a sequence of candidates
  // that do not come with precomputed distances
  void robustPrune(Tvec_point<T> *p, parlay::sequence<int> candidates,
                   parlay::sequence<Tvec_point<T> *> &v, double alpha,
                   bool add = true) {
    auto get_coords = [&](auto q) {
      auto coord_len = (v[1]->coordinates.begin() - v[0]->coordinates.begin());
      return v[0]->coordinates.begin() + q * coord_len;
    };

    parlay::sequence<pid> cc;
    cc.reserve(candidates.size());  // + size_of(p->out_nbh));
    for (size_t i = 0; i < candidates.size(); ++i) {
      cc.push_back(std::make_pair(
          candidates[i],
          D->distance(get_coords(candidates[i]), p->coordinates.begin(), d)));
>>>>>>> cfd6a64b
    }
    return robustPrune(p, cc, v, Data, add);
  }

<<<<<<< HEAD
  void build_index(parlay::sequence<Tvec_point<T>*> &v, parlay::sequence<int> inserts, data_store<T> &Data){
=======
  void build_index(parlay::sequence<Tvec_point<T> *> &v,
                   parlay::sequence<int> inserts) {
>>>>>>> cfd6a64b
    clear(v);
    std::cout << "Building graph..." << std::endl;
    medoid = v[0];
    batch_insert(inserts, v, Data, true, 2, .02);
  }

  void lazy_delete(parlay::sequence<int> deletes,
                   parlay::sequence<Tvec_point<T> *> &v) {
    for (int p : deletes) {
      if (p < 0 || p > (int)v.size()) {
        std::cout << "ERROR: invalid point " << p << " given to lazy_delete"
                  << std::endl;
        abort();
      }
      if (p != medoid->id)
        delete_set.insert(p);
      else
        std::cout << "Deleting medoid not permitted; continuing" << std::endl;
    }
  }

  void lazy_delete(int p, parlay::sequence<Tvec_point<T> *> &v) {
    if (p < 0 || p > (int)v.size()) {
      std::cout << "ERROR: invalid point " << p << " given to lazy_delete"
                << std::endl;
      abort();
    }
    if (p == medoid->id) {
      std::cout << "Deleting medoid not permitted; continuing" << std::endl;
      return;
    }
    delete_set.insert(p);
  }

<<<<<<< HEAD
  // void consolidate_deletes(parlay::sequence<Tvec_point<T>*> &v){
  //   //clear deleted neighbors out of delete set for preprocessing

  //   parlay::parallel_for(0, v.size(), [&] (size_t i){
  //     if (delete_set.find(i) != delete_set.end()){
  //       parlay::sequence<int> new_edges; 
  //       for(int j=0; j<size_of(v[i]->out_nbh); j++){
  //         if(delete_set.find(v[i]->out_nbh[j]) == delete_set.end())
  //           new_edges.push_back(v[i]->out_nbh[j]);
  //        }
  //        if(new_edges.size() < size_of(v[i]->out_nbh))
  //          add_out_nbh(new_edges, v[i]); 
  //      } });

  //   parlay::parallel_for(0, v.size(), [&] (size_t i){
  //     if (delete_set.find(i) == delete_set.end() && size_of(v[i]->out_nbh) != 0) {
  //       std::set<int> new_edges;
  //       bool modify = false;
  //       for(int j=0; j<size_of(v[i]->out_nbh); j++){
  //         if(delete_set.find(v[i]->out_nbh[j]) == delete_set.end()){
  //           new_edges.insert(v[i]->out_nbh[j]);
  //         } else{
  //           modify = true;
  //           int index = v[i]->out_nbh[j];
  //           for(int k=0; k<size_of(v[index]->out_nbh); k++)
  //             new_edges.insert(v[index]->out_nbh[k]);
  //         }
  //       }
  //       //TODO only prune if overflow happens
  //       //TODO modify in separate step with new memory initialized in one block
  //       if(modify){ 
  //         parlay::sequence<int> candidates;
  //         for(int j : new_edges) candidates.push_back(j);
  //         parlay::sequence<int> new_neighbors(maxDeg, -1);
  //         v[i]->new_nbh = parlay::make_slice(new_neighbors.begin(), new_neighbors.end());
  //         robustPrune(v[i], std::move(candidates), v, r2_alpha, false);
  //         synchronize(v[i]);
  //       }       
  //     }  });
  //   parlay::parallel_for(0, v.size(), [&] (size_t i){
  //     if (delete_set.find(i) != delete_set.end()){
  //       clear(v[i]);
  //     } });
 
  //   delete_set.clear();
  // }

  void batch_insert(parlay::sequence<int> &inserts,
                    parlay::sequence<Tvec_point<T>*> &v, data_store<T> &Data,
                    bool random_order = false, double base = 2,
                    double max_fraction = .02, bool print=true) {
    for(int p : inserts){
      if(p < 0 || p > (int) v.size() || (v[p]->out_nbh[0] != -1 && v[p]->id != medoid->id)){
        std::cout << "ERROR: invalid or already inserted point "
                  << p << " given to batch_insert" << std::endl;
=======
  void consolidate_deletes(parlay::sequence<Tvec_point<T> *> &v) {
    // clear deleted neighbors out of delete set for preprocessing

    parlay::parallel_for(0, v.size(), [&](size_t i) {
      if (delete_set.find(i) != delete_set.end()) {
        parlay::sequence<int> new_edges;
        for (int j = 0; j < size_of(v[i]->out_nbh); j++) {
          if (delete_set.find(v[i]->out_nbh[j]) == delete_set.end())
            new_edges.push_back(v[i]->out_nbh[j]);
        }
        if (new_edges.size() < size_of(v[i]->out_nbh))
          add_out_nbh(new_edges, v[i]);
      }
    });

    parlay::parallel_for(0, v.size(), [&](size_t i) {
      if (delete_set.find(i) == delete_set.end() &&
          size_of(v[i]->out_nbh) != 0) {
        std::set<int> new_edges;
        bool modify = false;
        for (int j = 0; j < size_of(v[i]->out_nbh); j++) {
          if (delete_set.find(v[i]->out_nbh[j]) == delete_set.end()) {
            new_edges.insert(v[i]->out_nbh[j]);
          } else {
            modify = true;
            int index = v[i]->out_nbh[j];
            for (int k = 0; k < size_of(v[index]->out_nbh); k++)
              new_edges.insert(v[index]->out_nbh[k]);
          }
        }
        // TODO only prune if overflow happens
        // TODO modify in separate step with new memory initialized in one block
        if (modify) {
          parlay::sequence<int> candidates;
          for (int j : new_edges) candidates.push_back(j);
          parlay::sequence<int> new_neighbors(maxDeg, -1);
          v[i]->new_nbh =
              parlay::make_slice(new_neighbors.begin(), new_neighbors.end());
          robustPrune(v[i], std::move(candidates), v, r2_alpha, false);
          synchronize(v[i]);
        }
      }
    });
    parlay::parallel_for(0, v.size(), [&](size_t i) {
      if (delete_set.find(i) != delete_set.end()) {
        clear(v[i]);
      }
    });

    delete_set.clear();
  }

  void batch_insert(parlay::sequence<int> &inserts,
                    parlay::sequence<Tvec_point<T> *> &v,
                    bool random_order = false, double alpha = 1.2,
                    double base = 2, double max_fraction = .02,
                    bool print = true) {
    for (int p : inserts) {
      if (p < 0 || p > (int)v.size() ||
          (v[p]->out_nbh[0] != -1 && v[p]->id != medoid->id)) {
        std::cout << "ERROR: invalid or already inserted point " << p
                  << " given to batch_insert" << std::endl;
>>>>>>> cfd6a64b
        abort();
      }
    }
    size_t n = v.size();
    size_t m = inserts.size();
    size_t inc = 0;
    size_t count = 0;
    float frac = 0.0;
    float progress_inc = .1;
    size_t max_batch_size = std::min(
        static_cast<size_t>(max_fraction * static_cast<float>(n)), 1000000ul);
    parlay::sequence<int> rperm;
    if (random_order)
      rperm = parlay::random_permutation<int>(static_cast<int>(m));
    else
      rperm = parlay::tabulate(m, [&](int i) { return i; });
    auto shuffled_inserts =
        parlay::tabulate(m, [&](size_t i) { return inserts[rperm[i]]; });
    parlay::internal::timer t_beam("beam search time");
    parlay::internal::timer t_bidirect("bidirect time");
    parlay::internal::timer t_prune("prune time");
    t_beam.stop();
    t_bidirect.stop();
    t_prune.stop();
    while (count < m) {
      size_t floor;
      size_t ceiling;
      if (pow(base, inc) <= max_batch_size) {
        floor = static_cast<size_t>(pow(base, inc)) - 1;
        ceiling = std::min(static_cast<size_t>(pow(base, inc + 1)), m) - 1;
        count = std::min(static_cast<size_t>(pow(base, inc + 1)), m) - 1;
      } else {
        floor = count;
        ceiling = std::min(count + static_cast<size_t>(max_batch_size), m);
        count += static_cast<size_t>(max_batch_size);
      }
      if (print) {
        auto ind = frac * n;
        if (floor <= ind && ceiling > ind) {
          frac += progress_inc;
          std::cout << "Index build " << 100 * frac << "% complete"
                    << std::endl;
        }
      }
      parlay::sequence<int> new_out =
          parlay::sequence<int>(maxDeg * (ceiling - floor), -1);
      // search for each node starting from the medoid, then call
      // robustPrune with the visited list as its candidate set
      t_beam.start();
      parlay::parallel_for(floor, ceiling, [&](size_t i) {
        size_t index = shuffled_inserts[i];
<<<<<<< HEAD
        v[index]->new_nbh = parlay::make_slice(new_out.begin()+maxDeg*(i-floor),
                                               new_out.begin()+maxDeg*(i+1-floor));
        parlay::sequence<pid> visited = (beam_search(v[index], v, Data, medoid, beamSize)).first.second;
        v[index]->visited = visited.size();
        robustPrune(index, visited, v, Data); });
=======
        v[index]->new_nbh =
            parlay::make_slice(new_out.begin() + maxDeg * (i - floor),
                               new_out.begin() + maxDeg * (i + 1 - floor));
        parlay::sequence<pid> visited =
            (beam_search(v[index], v, medoid, beamSize, d, D)).first.second;
        if (report_stats) v[index]->visited = visited.size();
        robustPrune(v[index], visited, v, alpha);
      });
>>>>>>> cfd6a64b
      t_beam.stop();
      // make each edge bidirectional by first adding each new edge
      //(i,j) to a sequence, then semisorting the sequence by key values
      t_bidirect.start();
      auto to_flatten = parlay::tabulate(ceiling - floor, [&](size_t i) {
        int index = shuffled_inserts[i + floor];
        auto edges =
            parlay::tabulate(size_of(v[index]->new_nbh), [&](size_t j) {
              return std::make_pair((v[index]->new_nbh)[j], index);
            });
        return edges;
      });

      parlay::parallel_for(floor, ceiling, [&](size_t i) {
        synchronize(v[shuffled_inserts[i]]);
      });
      auto grouped_by = parlay::group_by_key(parlay::flatten(to_flatten));
      t_bidirect.stop();

      t_prune.start();
      // finally, add the bidirectional edges; if they do not make
      // the vertex exceed the degree bound, just add them to out_nbhs;
      // otherwise, use robustPrune on the vertex with user-specified alpha
      parlay::parallel_for(0, grouped_by.size(), [&](size_t j) {
        auto &[index, candidates] = grouped_by[j];
        int newsize = candidates.size() + size_of(v[index]->out_nbh);
        if (newsize <= maxDeg) {
          add_nbhs(candidates, v[index]);
        } else {
          parlay::sequence<int> new_out_2(maxDeg, -1);
<<<<<<< HEAD
          v[index]->new_nbh=parlay::make_slice(new_out_2.begin(), new_out_2.begin()+maxDeg);
          robustPrune(index, std::move(candidates), v, Data);  
=======
          v[index]->new_nbh =
              parlay::make_slice(new_out_2.begin(), new_out_2.begin() + maxDeg);
          robustPrune(v[index], std::move(candidates), v, r2_alpha);
>>>>>>> cfd6a64b
          synchronize(v[index]);
        }
      });
      t_prune.stop();
      inc += 1;
    }
    t_beam.total();
    t_bidirect.total();
    t_prune.total();
  }

  void batch_insert(int p, parlay::sequence<Tvec_point<T> *> &v) {
    parlay::sequence<int> inserts;
    inserts.push_back(p);
    batch_insert(inserts, v, true);
  }

<<<<<<< HEAD
  // void check_index(parlay::sequence<Tvec_point<T>*> &v){
  //   parlay::parallel_for(0, v.size(), [&] (size_t i){
  //     if(v[i]->id > 1000000 && v[i]->id != medoid->id){
  //       if(size_of(v[i]->out_nbh) != 0) {
  //         std::cout << "ERROR : deleted point " << i << " still in graph" << std::endl; 
  //         abort();
  //       }
  //     } else {
  //       for(int j=0; j<size_of(v[i]->out_nbh); j++){
  //         int nbh = v[i]->out_nbh[j];
  //         if(nbh > 1000000 && nbh != medoid->id){
  //           std::cout << "ERROR : point " << i << " contains deleted neighbor "
  //                     << nbh << std::endl; 
  //           abort();
  //         }
  //       }
  //     }
  //  });
  // }

  void searchNeighbors(parlay::sequence<Tvec_point<T>*> &q,
                       parlay::sequence<Tvec_point<T>*> &v, int beamSizeQ, int k, float cut){
    searchAll(q, v, beamSizeQ, k, medoid, cut);
  }

  void rangeSearch(parlay::sequence<Tvec_point<T>*> &q, parlay::sequence<Tvec_point<T>*> &v, 
                   int beamSizeQ, double r, int k, float cut=1.14, double slack = 3.0){
    rangeSearchAll(q, v, beamSizeQ, medoid, r, k, cut, slack);
=======
  void check_index(parlay::sequence<Tvec_point<T> *> &v) {
    parlay::parallel_for(0, v.size(), [&](size_t i) {
      if (v[i]->id > 1000000 && v[i]->id != medoid->id) {
        if (size_of(v[i]->out_nbh) != 0) {
          std::cout << "ERROR : deleted point " << i << " still in graph"
                    << std::endl;
          abort();
        }
      } else {
        for (int j = 0; j < size_of(v[i]->out_nbh); j++) {
          int nbh = v[i]->out_nbh[j];
          if (nbh > 1000000 && nbh != medoid->id) {
            std::cout << "ERROR : point " << i << " contains deleted neighbor "
                      << nbh << std::endl;
            abort();
          }
        }
      }
    });
  }

  void searchNeighbors(parlay::sequence<Tvec_point<T> *> &q,
                       parlay::sequence<Tvec_point<T> *> &v, int beamSizeQ,
                       int k, float cut) {
    searchAll(q, v, beamSizeQ, k, d, medoid, D, cut);
  }

  void rangeSearch(parlay::sequence<Tvec_point<T> *> &q,
                   parlay::sequence<Tvec_point<T> *> &v, int beamSizeQ,
                   double r, int k, float cut = 1.14, double slack = 3.0) {
    rangeSearchAll(q, v, beamSizeQ, d, medoid, r, D, k, cut, slack);
>>>>>>> cfd6a64b
  }
};<|MERGE_RESOLUTION|>--- conflicted
+++ resolved
@@ -37,14 +37,7 @@
 struct knn_index {
   int maxDeg;
   int beamSize;
-<<<<<<< HEAD
   std::set<int> delete_set; 
-=======
-  double r2_alpha;  // alpha parameter for round 2 of robustPrune
-  unsigned int d;
-  Distance *D;
-  std::set<int> delete_set;
->>>>>>> cfd6a64b
   using tvec_point = Tvec_point<T>;
   using fvec_point = Tvec_point<float>;
   tvec_point *medoid;
@@ -53,72 +46,11 @@
   using index_pair = std::pair<int, int>;
   using slice_idx = decltype(make_slice(parlay::sequence<index_pair>()));
 
-<<<<<<< HEAD
   knn_index(int md, int bs)
     : maxDeg(md), beamSize(bs) {}
-=======
-  knn_index(int md, int bs, double a, unsigned int dim, Distance *DD)
-      : maxDeg(md), beamSize(bs), r2_alpha(a), d(dim), D(DD) {}
-
-  parlay::sequence<float> centroid_helper(slice_tvec a) {
-    if (a.size() == 1) {
-      parlay::sequence<float> centroid_coords = parlay::sequence<float>(d);
-      for (int i = 0; i < d; i++)
-        centroid_coords[i] = static_cast<float>((a[0]->coordinates)[i]);
-      return centroid_coords;
-    } else {
-      size_t n = a.size();
-      parlay::sequence<float> c1;
-      parlay::sequence<float> c2;
-      parlay::par_do_if(
-          n > 1000, [&]() { c1 = centroid_helper(a.cut(0, n / 2)); },
-          [&]() { c2 = centroid_helper(a.cut(n / 2, n)); });
-      parlay::sequence<float> centroid_coords = parlay::sequence<float>(d);
-      for (int i = 0; i < d; i++) {
-        float result = (c1[i] + c2[i]) / 2;
-        centroid_coords[i] = result;
-      }
-      return centroid_coords;
-    }
-  }
-
-  tvec_point *medoid_helper(tvec_point *centroid, slice_tvec a) {
-    if (a.size() == 1) {
-      return a[0];
-    } else {
-      size_t n = a.size();
-      tvec_point *a1;
-      tvec_point *a2;
-      parlay::par_do_if(
-          n > 1000, [&]() { a1 = medoid_helper(centroid, a.cut(0, n / 2)); },
-          [&]() { a2 = medoid_helper(centroid, a.cut(n / 2, n)); });
-      float d1 = D->distance(centroid->coordinates.begin(),
-                             a1->coordinates.begin(), d);
-      float d2 = D->distance(centroid->coordinates.begin(),
-                             a2->coordinates.begin(), d);
-      if (d1 < d2)
-        return a1;
-      else
-        return a2;
-    }
-  }
-
-  // computes the centroid and then assigns the approx medoid as the point in v
-  // closest to the centroid
-  void find_approx_medoid(parlay::sequence<Tvec_point<T> *> &v) {
-    parlay::sequence<float> centroid = centroid_helper(parlay::make_slice(v));
-    auto c = parlay::tabulate(
-        centroid.size(), [&](size_t i) { return static_cast<T>(centroid[i]); });
-    tvec_point centroidp = tvec_point();
-    centroidp.coordinates = parlay::make_slice(c);
-    medoid = medoid_helper(&centroidp, parlay::make_slice(v));
-    std::cout << "Medoid ID: " << medoid->id << std::endl;
-  }
->>>>>>> cfd6a64b
 
   int get_medoid() { return medoid->id; }
 
-<<<<<<< HEAD
   //robustPrune routine as found in DiskANN paper, with the exception
   //that the new candidate set is added to the field new_nbhs instead
   //of directly replacing the out_nbh of p
@@ -134,29 +66,6 @@
     if(add){
       for (size_t i=0; i<out_size; i++) {
         candidates.push_back(std::make_pair(v[p]->out_nbh[i], Data.distance(v[p]->out_nbh[i], p)));
-=======
-  // robustPrune routine as found in DiskANN paper, with the exception
-  // that the new candidate set is added to the field new_nbhs instead
-  // of directly replacing the out_nbh of p
-  void robustPrune(tvec_point *p, parlay::sequence<pid> &cand,
-                   parlay::sequence<tvec_point *> &v, double alpha,
-                   bool add = true) {
-    // add out neighbors of p to the candidate set.
-    auto get_coords = [&](auto q) {
-      auto coord_len = (v[1]->coordinates.begin() - v[0]->coordinates.begin());
-      return v[0]->coordinates.begin() + q * coord_len;
-    };
-
-    int out_size = size_of(p->out_nbh);
-    std::vector<pid> candidates;
-    for (auto x : cand) candidates.push_back(x);
-
-    if (add) {
-      for (size_t i = 0; i < out_size; i++) {
-        candidates.push_back(std::make_pair(
-            p->out_nbh[i],
-            D->distance(get_coords(p->out_nbh[i]), p->coordinates.begin(), d)));
->>>>>>> cfd6a64b
       }
     }
 
@@ -182,12 +91,7 @@
       for (size_t i = candidate_idx; i < candidates.size(); i++) {
         int p_prime = candidates[i].first;
         if (p_prime != -1) {
-<<<<<<< HEAD
           float dist_starprime = Data.distance(p_star, p_prime);
-=======
-          float dist_starprime =
-              D->distance(get_coords(p_star), get_coords(p_prime), d);
->>>>>>> cfd6a64b
           float dist_pprime = candidates[i].second;
           if (Data.alpha * dist_starprime <= dist_pprime) {
             candidates[i].first = -1;
@@ -198,7 +102,6 @@
     add_new_nbh(parlay::to_sequence(new_nbhs), v[p]);
   }
 
-<<<<<<< HEAD
   //wrapper to allow calling robustPrune on a sequence of candidates 
   //that do not come with precomputed distances
   void robustPrune(int p, parlay::sequence<int> candidates,
@@ -210,34 +113,11 @@
     for (size_t i=0; i<candidates.size(); ++i) {
       cc.push_back(std::make_pair(candidates[i], Data.distance(candidates[i],
                                                              p)));
-=======
-  // wrapper to allow calling robustPrune on a sequence of candidates
-  // that do not come with precomputed distances
-  void robustPrune(Tvec_point<T> *p, parlay::sequence<int> candidates,
-                   parlay::sequence<Tvec_point<T> *> &v, double alpha,
-                   bool add = true) {
-    auto get_coords = [&](auto q) {
-      auto coord_len = (v[1]->coordinates.begin() - v[0]->coordinates.begin());
-      return v[0]->coordinates.begin() + q * coord_len;
-    };
-
-    parlay::sequence<pid> cc;
-    cc.reserve(candidates.size());  // + size_of(p->out_nbh));
-    for (size_t i = 0; i < candidates.size(); ++i) {
-      cc.push_back(std::make_pair(
-          candidates[i],
-          D->distance(get_coords(candidates[i]), p->coordinates.begin(), d)));
->>>>>>> cfd6a64b
     }
     return robustPrune(p, cc, v, Data, add);
   }
 
-<<<<<<< HEAD
   void build_index(parlay::sequence<Tvec_point<T>*> &v, parlay::sequence<int> inserts, data_store<T> &Data){
-=======
-  void build_index(parlay::sequence<Tvec_point<T> *> &v,
-                   parlay::sequence<int> inserts) {
->>>>>>> cfd6a64b
     clear(v);
     std::cout << "Building graph..." << std::endl;
     medoid = v[0];
@@ -272,7 +152,6 @@
     delete_set.insert(p);
   }
 
-<<<<<<< HEAD
   // void consolidate_deletes(parlay::sequence<Tvec_point<T>*> &v){
   //   //clear deleted neighbors out of delete set for preprocessing
 
@@ -328,70 +207,6 @@
       if(p < 0 || p > (int) v.size() || (v[p]->out_nbh[0] != -1 && v[p]->id != medoid->id)){
         std::cout << "ERROR: invalid or already inserted point "
                   << p << " given to batch_insert" << std::endl;
-=======
-  void consolidate_deletes(parlay::sequence<Tvec_point<T> *> &v) {
-    // clear deleted neighbors out of delete set for preprocessing
-
-    parlay::parallel_for(0, v.size(), [&](size_t i) {
-      if (delete_set.find(i) != delete_set.end()) {
-        parlay::sequence<int> new_edges;
-        for (int j = 0; j < size_of(v[i]->out_nbh); j++) {
-          if (delete_set.find(v[i]->out_nbh[j]) == delete_set.end())
-            new_edges.push_back(v[i]->out_nbh[j]);
-        }
-        if (new_edges.size() < size_of(v[i]->out_nbh))
-          add_out_nbh(new_edges, v[i]);
-      }
-    });
-
-    parlay::parallel_for(0, v.size(), [&](size_t i) {
-      if (delete_set.find(i) == delete_set.end() &&
-          size_of(v[i]->out_nbh) != 0) {
-        std::set<int> new_edges;
-        bool modify = false;
-        for (int j = 0; j < size_of(v[i]->out_nbh); j++) {
-          if (delete_set.find(v[i]->out_nbh[j]) == delete_set.end()) {
-            new_edges.insert(v[i]->out_nbh[j]);
-          } else {
-            modify = true;
-            int index = v[i]->out_nbh[j];
-            for (int k = 0; k < size_of(v[index]->out_nbh); k++)
-              new_edges.insert(v[index]->out_nbh[k]);
-          }
-        }
-        // TODO only prune if overflow happens
-        // TODO modify in separate step with new memory initialized in one block
-        if (modify) {
-          parlay::sequence<int> candidates;
-          for (int j : new_edges) candidates.push_back(j);
-          parlay::sequence<int> new_neighbors(maxDeg, -1);
-          v[i]->new_nbh =
-              parlay::make_slice(new_neighbors.begin(), new_neighbors.end());
-          robustPrune(v[i], std::move(candidates), v, r2_alpha, false);
-          synchronize(v[i]);
-        }
-      }
-    });
-    parlay::parallel_for(0, v.size(), [&](size_t i) {
-      if (delete_set.find(i) != delete_set.end()) {
-        clear(v[i]);
-      }
-    });
-
-    delete_set.clear();
-  }
-
-  void batch_insert(parlay::sequence<int> &inserts,
-                    parlay::sequence<Tvec_point<T> *> &v,
-                    bool random_order = false, double alpha = 1.2,
-                    double base = 2, double max_fraction = .02,
-                    bool print = true) {
-    for (int p : inserts) {
-      if (p < 0 || p > (int)v.size() ||
-          (v[p]->out_nbh[0] != -1 && v[p]->id != medoid->id)) {
-        std::cout << "ERROR: invalid or already inserted point " << p
-                  << " given to batch_insert" << std::endl;
->>>>>>> cfd6a64b
         abort();
       }
     }
@@ -443,22 +258,12 @@
       t_beam.start();
       parlay::parallel_for(floor, ceiling, [&](size_t i) {
         size_t index = shuffled_inserts[i];
-<<<<<<< HEAD
         v[index]->new_nbh = parlay::make_slice(new_out.begin()+maxDeg*(i-floor),
                                                new_out.begin()+maxDeg*(i+1-floor));
-        parlay::sequence<pid> visited = (beam_search(v[index], v, Data, medoid, beamSize)).first.second;
+        parlay::sequence<pid> visited = 
+          (beam_search(v[index], v, Data, medoid, beamSize)).first.second;
         v[index]->visited = visited.size();
         robustPrune(index, visited, v, Data); });
-=======
-        v[index]->new_nbh =
-            parlay::make_slice(new_out.begin() + maxDeg * (i - floor),
-                               new_out.begin() + maxDeg * (i + 1 - floor));
-        parlay::sequence<pid> visited =
-            (beam_search(v[index], v, medoid, beamSize, d, D)).first.second;
-        if (report_stats) v[index]->visited = visited.size();
-        robustPrune(v[index], visited, v, alpha);
-      });
->>>>>>> cfd6a64b
       t_beam.stop();
       // make each edge bidirectional by first adding each new edge
       //(i,j) to a sequence, then semisorting the sequence by key values
@@ -489,14 +294,9 @@
           add_nbhs(candidates, v[index]);
         } else {
           parlay::sequence<int> new_out_2(maxDeg, -1);
-<<<<<<< HEAD
-          v[index]->new_nbh=parlay::make_slice(new_out_2.begin(), new_out_2.begin()+maxDeg);
+          v[index]->new_nbh = 
+            parlay::make_slice(new_out_2.begin(), new_out_2.begin()+maxDeg);
           robustPrune(index, std::move(candidates), v, Data);  
-=======
-          v[index]->new_nbh =
-              parlay::make_slice(new_out_2.begin(), new_out_2.begin() + maxDeg);
-          robustPrune(v[index], std::move(candidates), v, r2_alpha);
->>>>>>> cfd6a64b
           synchronize(v[index]);
         }
       });
@@ -514,7 +314,6 @@
     batch_insert(inserts, v, true);
   }
 
-<<<<<<< HEAD
   // void check_index(parlay::sequence<Tvec_point<T>*> &v){
   //   parlay::parallel_for(0, v.size(), [&] (size_t i){
   //     if(v[i]->id > 1000000 && v[i]->id != medoid->id){
@@ -543,38 +342,5 @@
   void rangeSearch(parlay::sequence<Tvec_point<T>*> &q, parlay::sequence<Tvec_point<T>*> &v, 
                    int beamSizeQ, double r, int k, float cut=1.14, double slack = 3.0){
     rangeSearchAll(q, v, beamSizeQ, medoid, r, k, cut, slack);
-=======
-  void check_index(parlay::sequence<Tvec_point<T> *> &v) {
-    parlay::parallel_for(0, v.size(), [&](size_t i) {
-      if (v[i]->id > 1000000 && v[i]->id != medoid->id) {
-        if (size_of(v[i]->out_nbh) != 0) {
-          std::cout << "ERROR : deleted point " << i << " still in graph"
-                    << std::endl;
-          abort();
-        }
-      } else {
-        for (int j = 0; j < size_of(v[i]->out_nbh); j++) {
-          int nbh = v[i]->out_nbh[j];
-          if (nbh > 1000000 && nbh != medoid->id) {
-            std::cout << "ERROR : point " << i << " contains deleted neighbor "
-                      << nbh << std::endl;
-            abort();
-          }
-        }
-      }
-    });
-  }
-
-  void searchNeighbors(parlay::sequence<Tvec_point<T> *> &q,
-                       parlay::sequence<Tvec_point<T> *> &v, int beamSizeQ,
-                       int k, float cut) {
-    searchAll(q, v, beamSizeQ, k, d, medoid, D, cut);
-  }
-
-  void rangeSearch(parlay::sequence<Tvec_point<T> *> &q,
-                   parlay::sequence<Tvec_point<T> *> &v, int beamSizeQ,
-                   double r, int k, float cut = 1.14, double slack = 3.0) {
-    rangeSearchAll(q, v, beamSizeQ, d, medoid, r, D, k, cut, slack);
->>>>>>> cfd6a64b
   }
 };