// This code is part of the Problem Based Benchmark Suite (PBBS)
// Copyright (c) 2011 Guy Blelloch and the PBBS team
//
// Permission is hereby granted, free of charge, to any person obtaining a
// copy of this software and associated documentation files (the
// "Software"), to deal in the Software without restriction, including
// without limitation the rights (to use, copy, modify, merge, publish,
// distribute, sublicense, and/or sell copies of the Software, and to
// permit persons to whom the Software is furnished to do so, subject to
// the following conditions:
//
// The above copyright notice and this permission notice shall be included
// in all copies or substantial portions of the Software.
//
// THE SOFTWARE IS PROVIDED "AS IS", WITHOUT WARRANTY OF ANY KIND, EXPRESS
// OR IMPLIED, INCLUDING BUT NOT LIMITED TO THE WARRANTIES OF
// MERCHANTABILITY, FITNESS FOR A PARTICULAR PURPOSE AND
// NONINFRINGEMENT. IN NO EVENT SHALL THE AUTHORS OR COPYRIGHT HOLDERS BE
// LIABLE FOR ANY CLAIM, DAMAGES OR OTHER LIABILITY, WHETHER IN AN ACTION
// OF CONTRACT, TORT OR OTHERWISE, ARISING FROM, OUT OF OR IN CONNECTION
// WITH THE SOFTWARE OR THE USE OR OTHER DEALINGS IN THE SOFTWARE.

#pragma once

#include <sys/mman.h>
#include <algorithm>
#include <iostream>

#include "parlay/parallel.h"
#include "parlay/primitives.h"
#include "parlay/internal/file_map.h"
#include "../bench/parse_command_line.h"
#include "types.h"

#include <fcntl.h>
#include <sys/mman.h>
#include <sys/stat.h>
#include <sys/types.h>
#include <unistd.h>

//tp_size must divide 64 evenly--no weird/large types!
long dim_round_up(long dim, long tp_size){
  long qt = (dim*tp_size)/64;
  long remainder = (dim*tp_size)%64;
  if(remainder == 0) return dim;
  else return ((qt+1)*64)/tp_size;
}

  
template<typename T_, class Point_>
struct PointRange{
  using T = T_;
  using Point = Point_;
  using parameters = typename Point::parameters;

  long dimension() const {return dims;}
  long aligned_dimension() const {return aligned_dims;}

  PointRange() : values(std::shared_ptr<T[]>(nullptr, std::free)) {n=0;}

  template <typename PR>
  PointRange(const PR& pr, const parameters& p) : params(p)  {
    n = pr.size();
    dims = pr.dimension();
    aligned_dims =  dim_round_up(dims, sizeof(T));
    long num_bytes = n*aligned_dims*sizeof(T);
    T* ptr = (T*) aligned_alloc(1l << 21, num_bytes);
    madvise(ptr, num_bytes, MADV_HUGEPAGE);
    values = std::shared_ptr<T[]>(ptr, std::free);
    T* vptr = values.get();
    parlay::parallel_for(0, n, [&] (long i) {
      Point::translate_point(vptr + i * aligned_dims, pr[i], params);});
  }

  template <typename PR>
  PointRange (PR& pr) : PointRange(pr, Point::generate_parameters(pr)) { }

  PointRange(char* filename) : values(std::shared_ptr<T[]>(nullptr, std::free)){
      if(filename == NULL) {
        n = 0;
        dims = 0;
        return;
      }
      std::ifstream reader(filename);
      assert(reader.is_open());

      //read num points and max degree
      unsigned int num_points;
      unsigned int d;
      reader.read((char*)(&num_points), sizeof(unsigned int));
      n = num_points;
      reader.read((char*)(&d), sizeof(unsigned int));
      dims = d;
      params = parameters(d);
      std::cout << "Detected " << num_points << " points with dimension " << d << std::endl;
      aligned_dims =  dim_round_up(dims, sizeof(T));
      if(aligned_dims != dims) std::cout << "Aligning dimension to " << aligned_dims << std::endl;
<<<<<<< HEAD

=======
>>>>>>> 6d26df82
      long num_bytes = n*aligned_dims*sizeof(T);
      T* ptr = (T*) aligned_alloc(1l << 21, num_bytes);
      madvise(ptr, num_bytes, MADV_HUGEPAGE);
      values = std::shared_ptr<T[]>(ptr, std::free);
<<<<<<< HEAD

=======
>>>>>>> 6d26df82
      size_t BLOCK_SIZE = 1000000;
      size_t index = 0;
      while(index < n){
          size_t floor = index;
          size_t ceiling = index+BLOCK_SIZE <= n ? index+BLOCK_SIZE : n;
          T* data_start = new T[(ceiling-floor)*dims];
          reader.read((char*)(data_start), sizeof(T)*(ceiling-floor)*dims);
          T* data_end = data_start + (ceiling-floor)*dims;
          parlay::slice<T*, T*> data = parlay::make_slice(data_start, data_end);
          int data_bytes = dims*sizeof(T);
          parlay::parallel_for(floor, ceiling, [&] (size_t i){
            for (int j=0; j < dims; j++)
              values.get()[i * aligned_dims + j] = data[(i - floor) * dims + j];
            //std::memmove(values.get() + i*aligned_dims, data.begin() + (i-floor)*dims, data_bytes);
          });
          delete[] data_start;
          index = ceiling;
      }
  }

  size_t size() const { return n; }

  unsigned int get_dims() const { return dims; }
  
  Point operator [] (long i) const {
    if (i > n) {
      std::cout << "ERROR: point index out of range: " << i << " from range " << n << ", " << std::endl;
      abort();
    }
    return Point(values.get()+i*aligned_dims, i, params);
  }

  parameters params;

private:
  std::shared_ptr<T[]> values;
  unsigned int dims;
  unsigned int aligned_dims;
  size_t n;
};<|MERGE_RESOLUTION|>--- conflicted
+++ resolved
@@ -95,18 +95,10 @@
       std::cout << "Detected " << num_points << " points with dimension " << d << std::endl;
       aligned_dims =  dim_round_up(dims, sizeof(T));
       if(aligned_dims != dims) std::cout << "Aligning dimension to " << aligned_dims << std::endl;
-<<<<<<< HEAD
-
-=======
->>>>>>> 6d26df82
       long num_bytes = n*aligned_dims*sizeof(T);
       T* ptr = (T*) aligned_alloc(1l << 21, num_bytes);
       madvise(ptr, num_bytes, MADV_HUGEPAGE);
       values = std::shared_ptr<T[]>(ptr, std::free);
-<<<<<<< HEAD
-
-=======
->>>>>>> 6d26df82
       size_t BLOCK_SIZE = 1000000;
       size_t index = 0;
       while(index < n){
