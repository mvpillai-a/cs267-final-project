// This code is part of the Problem Based Benchmark Suite (PBBS)
// Copyright (c) 2011 Guy Blelloch and the PBBS team
//
// Permission is hereby granted, free of charge, to any person obtaining a
// copy of this software and associated documentation files (the
// "Software"), to deal in the Software without restriction, including
// without limitation the rights (to use, copy, modify, merge, publish,
// distribute, sublicense, and/or sell copies of the Software, and to
// permit persons to whom the Software is furnished to do so, subject to
// the following conditions:
//
// The above copyright notice and this permission notice shall be included
// in all copies or substantial portions of the Software.
//
// THE SOFTWARE IS PROVIDED "AS IS", WITHOUT WARRANTY OF ANY KIND, EXPRESS
// OR IMPLIED, INCLUDING BUT NOT LIMITED TO THE WARRANTIES OF
// MERCHANTABILITY, FITNESS FOR A PARTICULAR PURPOSE AND
// NONINFRINGEMENT. IN NO EVENT SHALL THE AUTHORS OR COPYRIGHT HOLDERS BE
// LIABLE FOR ANY CLAIM, DAMAGES OR OTHER LIABILITY, WHETHER IN AN ACTION
// OF CONTRACT, TORT OR OTHERWISE, ARISING FROM, OUT OF OR IN CONNECTION
// WITH THE SOFTWARE OR THE USE OR OTHER DEALINGS IN THE SOFTWARE.

#include <algorithm>
#include <iostream>

#include "parlay/parallel.h"
#include "parlay/primitives.h"
// #include "common/geometry.h"
// #include "common/geometryIO.h"
#include "../bench/parse_command_line.h"
#include "types.h"
// #include "common/time_loop.h"

#include <fcntl.h>
#include <sys/mman.h>
#include <sys/stat.h>
#include <sys/types.h>
#include <unistd.h>

// using namespace benchIO;
// *************************************************************
// Parsing code (should move to common?)
// *************************************************************

// returns a pointer and a length
std::pair<char*, size_t> mmapStringFromFile(const char* filename) {
  struct stat sb;
  int fd = open(filename, O_RDONLY);
  if (fd == -1) {
    perror("open");
    exit(-1);
  }
  if (fstat(fd, &sb) == -1) {
    perror("fstat");
    exit(-1);
  }
  if (!S_ISREG(sb.st_mode)) {
    perror("not a file\n");
    exit(-1);
  }
  char* p =
      static_cast<char*>(mmap(0, sb.st_size, PROT_READ, MAP_PRIVATE, fd, 0));
  if (p == MAP_FAILED) {
    perror("mmap");
    exit(-1);
  }
  if (close(fd) == -1) {
    perror("close");
    exit(-1);
  }
  size_t n = sb.st_size;
  return std::make_pair(p, n);
}

// *************************************************************
//  GRAPH TOOLS
// *************************************************************

template <typename T>
void add_null_graph(parlay::sequence<Tvec_point<T>>& points, int maxDeg) {
  parlay::sequence<int>& out_nbh =
      *new parlay::sequence<int>(maxDeg * points.size());
  parlay::parallel_for(0, maxDeg * points.size(),
                       [&](size_t i) { out_nbh[i] = -1; });
  parlay::parallel_for(0, points.size(), [&](size_t i) {
    points[i].out_nbh = parlay::make_slice(out_nbh.begin() + maxDeg * i,
                                           out_nbh.begin() + maxDeg * (i + 1));
  });
}

template <typename T>
int add_saved_graph(parlay::sequence<Tvec_point<T>>& points,
                    const char* gFile) {
  auto [graphptr, graphlength] = mmapStringFromFile(gFile);
  int maxDeg = *((int*)(graphptr + 4));
  int num_points = *((int*)graphptr);
  if (num_points != points.size()) {
    std::cout << "ERROR: graph file and data file do not match" << std::endl;
    abort();
  }
  parlay::parallel_for(0, points.size(), [&](size_t i) {
    int* start_graph = (int*)(graphptr + 8 + 4 * maxDeg * i);
    int* end_graph = start_graph + maxDeg;
    points[i].out_nbh = parlay::make_slice(start_graph, end_graph);
  });
  return maxDeg;
}

// graph file format begins with number of points N, then max degree
// then N+1 offsets indicating beginning and end of each vector
// then the IDs in the vector
// assumes user correctly matches data file and graph file
template <typename T>
void write_graph(parlay::sequence<Tvec_point<T>*>& v, char* outFile,
                 int maxDeg) {
  int n = static_cast<int>(v.size());
  std::cout << "Writing graph with " << n << " points and max degree " << maxDeg
            << std::endl;
  parlay::sequence<int> preamble = {n, maxDeg};
  int* preamble_data = preamble.begin();
  int* graph_data = v[0]->out_nbh.begin();
  std::ofstream writer;
  writer.open(outFile, std::ios::binary | std::ios::out);
  writer.write((char*)preamble_data, 2 * sizeof(int));
  writer.write((char*)graph_data, v.size() * maxDeg * sizeof(int));
  writer.close();
}

// *************************************************************
//  BINARY TOOLS: uint8, int8, float32, int32
// *************************************************************

<<<<<<< HEAD
data_store<uint8_t> store_uint8bin(const char* filename, Distance* D, double alpha=1.0){
  //auto [fileptr, length] = mmapStringFromFile(filename);
  uint8_t* hold;
  long num_vectors, d;
  { // the following ensures first distance vector is 128byte aligned
    parlay::file_map fmap(filename);
    hold =  (uint8_t*) aligned_alloc(128,fmap.size()-8);
    num_vectors = *((int*) fmap.begin());
    d = *((int*) (fmap.begin()+4));
    parlay::parallel_for(0, num_vectors, [&] (long i) {
       std::memmove(hold+i*d, fmap.begin()+8+i*d, d);});
  } // free fmap

    uint8_t* start = (uint8_t*) hold;
    uint8_t* end = start+num_vectors*d;

    parlay::slice<uint8_t*,uint8_t*> coords = parlay::make_slice(start, end);

    std::cout << "Detected " << num_vectors << " points with dimension " << d << std::endl;
    data_store<uint8_t>* store = new data_store<uint8_t>(num_vectors, d, D, coords, alpha);
    return *(store); 
    
}

auto parse_uint8bin(const char* filename, const char* gFile, int maxDeg){
  //auto [fileptr, length] = mmapStringFromFile(filename);
=======
auto parse_uint8bin(const char* filename, const char* gFile, int maxDeg) {
  // auto [fileptr, length] = mmapStringFromFile(filename);
>>>>>>> 4a7eb604
  uint8_t* hold;
  long num_vectors, d;
  {  // the following ensures first distance vector is 128byte aligned
    parlay::file_map fmap(filename);
    hold = (uint8_t*)aligned_alloc(128, fmap.size() - 8);
    num_vectors = *((int*)fmap.begin());
    d = *((int*)(fmap.begin() + 4));
    parlay::parallel_for(0, num_vectors, [&](long i) {
      std::memmove(hold + i * d, fmap.begin() + 8 + i * d, d);
    });
  }  // free fmap

  std::cout << "Detected " << num_vectors << " points with dimension " << d
            << std::endl;
  parlay::sequence<Tvec_point<uint8_t>> points(num_vectors);

  parlay::parallel_for(0, num_vectors, [&](size_t i) {
    points[i].id = i;

    uint8_t* start =
        (uint8_t*)(hold + i * d);  // 8 bytes at the start for size + dimension
    uint8_t* end = start + d;
    points[i].coordinates = parlay::make_slice(start, end);
  });

  if (maxDeg != 0) {
    if (gFile != NULL) {
      int md = add_saved_graph(points, gFile);
      maxDeg = md;
    } else {
      add_null_graph(points, maxDeg);
    }
  }

  return std::make_pair(maxDeg, std::move(points));
}

<<<<<<< HEAD
data_store<int8_t> store_int8bin(const char* filename, Distance* D, double alpha=1.0){
    auto [fileptr, length] = mmapStringFromFile(filename);

    int num_vectors = *((int*) fileptr);
    int d = *((int*) (fileptr+4));

    std::cout << "Detected " << num_vectors << " points with dimension " << d << std::endl;

    int8_t* start = (int8_t*)(fileptr+8);
    int8_t* end = start + d*num_vectors;
    parlay::slice<int8_t*, int8_t*> coords = parlay::make_slice(start, end);
    data_store<int8_t>* store = new data_store<int8_t>(num_vectors, d, D, coords, alpha);
    return *(store); 

}

auto parse_int8bin(const char* filename, const char* gFile, int maxDeg){
    auto [fileptr, length] = mmapStringFromFile(filename);
=======
auto parse_int8bin(const char* filename, const char* gFile, int maxDeg) {
  auto [fileptr, length] = mmapStringFromFile(filename);
>>>>>>> 4a7eb604

  int num_vectors = *((int*)fileptr);
  int d = *((int*)(fileptr + 4));

  std::cout << "Detected " << num_vectors << " points with dimension " << d
            << std::endl;
  parlay::sequence<Tvec_point<int8_t>> points(num_vectors);

  parlay::parallel_for(0, num_vectors, [&](size_t i) {
    points[i].id = i;

    int8_t* start =
        (int8_t*)(fileptr + 8 +
                  i * d);  // 8 bytes at the start for size + dimension
    int8_t* end = start + d;
    points[i].coordinates = parlay::make_slice(start, end);
  });

  if (maxDeg != 0) {
    if (gFile != NULL) {
      int md = add_saved_graph(points, gFile);
      maxDeg = md;
    } else {
      add_null_graph(points, maxDeg);
    }
  }

  return std::make_pair(maxDeg, std::move(points));
}

<<<<<<< HEAD
data_store<float> store_fbin(const char* filename, Distance* D, double alpha=1.0){
    auto [fileptr, length] = mmapStringFromFile(filename);

    int num_vectors = *((int*) fileptr);
    int d = *((int*) (fileptr+4));

    std::cout << "Detected " << num_vectors << " points with dimension " << d << std::endl;

    float* start = (float*)(fileptr+8);
    float* end = start + d*4*num_vectors;
    parlay::slice<float*, float*> coords = parlay::make_slice(start, end);
    data_store<float>* store = new data_store<float>(num_vectors, d, D, coords, alpha);
    return *(store); 
}

auto parse_fbin(const char* filename, const char* gFile, int maxDeg){
    auto [fileptr, length] = mmapStringFromFile(filename);
=======
auto parse_fbin(const char* filename, const char* gFile, int maxDeg) {
  auto [fileptr, length] = mmapStringFromFile(filename);
>>>>>>> 4a7eb604

  int num_vectors = *((int*)fileptr);
  int d = *((int*)(fileptr + 4));

  std::cout << "Detected " << num_vectors << " points with dimension " << d
            << std::endl;
  parlay::sequence<Tvec_point<float>> points(num_vectors);

  parlay::parallel_for(0, num_vectors, [&](size_t i) {
    points[i].id = i;

    float* start =
        (float*)(fileptr + 8 +
                 4 * i * d);  // 8 bytes at the start for size + dimension
    float* end = start + d;
    points[i].coordinates = parlay::make_slice(start, end);
  });

  if (maxDeg != 0) {
    if (gFile != NULL) {
      int md = add_saved_graph(points, gFile);
      maxDeg = md;
    } else {
      add_null_graph(points, maxDeg);
    }
  }

  return std::make_pair(maxDeg, std::move(points));
}

auto parse_ibin(const char* filename) {
  auto [fileptr, length] = mmapStringFromFile(filename);

  int num_vectors = *((int*)fileptr);
  int d = *((int*)(fileptr + 4));

  std::cout << "Detected " << num_vectors << " points with number of results "
            << d << std::endl;
  parlay::sequence<ivec_point> points(num_vectors);

  parlay::parallel_for(0, num_vectors, [&](size_t i) {
    points[i].id = i;

    int* start =
        (int*)(fileptr + 8 +
               4 * i * d);  // 8 bytes at the start for size + dimension
    int* end = start + d;
    float* dist_start = (float*)(fileptr + 8 + num_vectors * 4 * d + 4 * i * d);
    float* dist_end = dist_start + d;
    points[i].coordinates = parlay::make_slice(start, end);
    points[i].distances = parlay::make_slice(dist_start, dist_end);
  });

  return std::move(points);
}

// *************************************************************
<<<<<<< HEAD
=======
//  XVECS TOOLS: uint8, float32, int32
// *************************************************************

auto parse_fvecs(const char* filename, const char* gFile, int maxDeg) {
  auto [fileptr, length] = mmapStringFromFile(filename);

  // Each vector is 4 + 4*d bytes.
  // * first 4 bytes encode the dimension (as an integer)
  // * next d values are floats representing vector components
  // See http://corpus-texmex.irisa.fr/ for more details.

  int d = *((int*)fileptr);

  size_t vector_size = 4 + 4 * d;
  size_t num_vectors = length / vector_size;
  // std::cout << "Num vectors = " << num_vectors << std::endl;

  parlay::sequence<Tvec_point<float>> points(num_vectors);

  parlay::parallel_for(0, num_vectors, [&](size_t i) {
    size_t offset_in_bytes = vector_size * i + 4;  // skip dimension
    float* start = (float*)(fileptr + offset_in_bytes);
    float* end = start + d;
    points[i].id = i;
    points[i].coordinates = parlay::make_slice(start, end);
  });

  if (maxDeg != 0) {
    if (gFile != NULL) {
      int md = add_saved_graph(points, gFile);
      maxDeg = md;
    } else {
      add_null_graph(points, maxDeg);
    }
  }

  return std::make_pair(maxDeg, std::move(points));
}

auto parse_bvecs(const char* filename, const char* gFile, int maxDeg) {
  auto [fileptr, length] = mmapStringFromFile(filename);
  // Each vector is 4 + d bytes.
  // * first 4 bytes encode the dimension (as an integer)
  // * next d values are unsigned chars representing vector components
  // See http://corpus-texmex.irisa.fr/ for more details.

  int d = *((int*)fileptr);
  size_t vector_size = 4 + d;
  size_t num_vectors = length / vector_size;

  parlay::sequence<Tvec_point<uint8_t>> points(num_vectors);

  parlay::parallel_for(0, num_vectors, [&](size_t i) {
    size_t offset_in_bytes = vector_size * i + 4;  // skip dimension
    uint8_t* start = (uint8_t*)(fileptr + offset_in_bytes);
    uint8_t* end = start + d;
    points[i].id = i;
    points[i].coordinates = parlay::make_slice(start, end);
  });

  if (maxDeg != 0) {
    if (gFile != NULL) {
      int md = add_saved_graph(points, gFile);
      maxDeg = md;
    } else {
      add_null_graph(points, maxDeg);
    }
  }

  return std::make_pair(maxDeg, std::move(points));
}

auto parse_ivecs(const char* filename) {
  auto [fileptr, length] = mmapStringFromFile(filename);

  // Each vector is 4 + 4*d bytes.
  // * first 4 bytes encode the dimension (as an integer)
  // * next d values are floats representing vector components
  // See http://corpus-texmex.irisa.fr/ for more details.

  int d = *((int*)fileptr);

  size_t vector_size = 4 + 4 * d;
  size_t num_vectors = length / vector_size;

  parlay::sequence<ivec_point> points(num_vectors);

  parlay::parallel_for(0, num_vectors, [&](size_t i) {
    size_t offset_in_bytes = vector_size * i + 4;  // skip dimension
    int* start = (int*)(fileptr + offset_in_bytes);
    int* end = start + d;
    points[i].id = i;
    points[i].coordinates = parlay::make_slice(start, end);
  });

  return std::move(points);
}

// *************************************************************
>>>>>>> 4a7eb604
//  RANGERES TOOLS: int32
// *************************************************************

auto parse_rangeres(const char* filename) {
  auto [fileptr, length] = mmapStringFromFile(filename);
  int num_points = *((int*)fileptr);
  int num_matches = *((int*)(fileptr + 4));

  std::cout << "Detected " << num_points << " query points with " << num_matches
            << " unique matches" << std::endl;
  int* start = (int*)(fileptr + 8);
  int* end = start + num_points;
  parlay::slice<int*, int*> num_results = parlay::make_slice(start, end);
  auto [offsets, total] = parlay::scan(num_results);
  offsets.push_back(total);
  parlay::sequence<ivec_point> points(num_points);

  auto id_offset = 4 * num_points + 8;
  auto dist_offset = id_offset + 4 * num_matches;
  parlay::parallel_for(0, num_points, [&](size_t i) {
    int* start = (int*)(fileptr + id_offset + 4 * offsets[i]);
    int* end = (int*)(fileptr + id_offset + 4 * offsets[i + 1]);
    points[i].id = i;
    points[i].coordinates = parlay::make_slice(start, end);
  });
  return std::move(points);
}<|MERGE_RESOLUTION|>--- conflicted
+++ resolved
@@ -130,7 +130,6 @@
 //  BINARY TOOLS: uint8, int8, float32, int32
 // *************************************************************
 
-<<<<<<< HEAD
 data_store<uint8_t> store_uint8bin(const char* filename, Distance* D, double alpha=1.0){
   //auto [fileptr, length] = mmapStringFromFile(filename);
   uint8_t* hold;
@@ -157,10 +156,6 @@
 
 auto parse_uint8bin(const char* filename, const char* gFile, int maxDeg){
   //auto [fileptr, length] = mmapStringFromFile(filename);
-=======
-auto parse_uint8bin(const char* filename, const char* gFile, int maxDeg) {
-  // auto [fileptr, length] = mmapStringFromFile(filename);
->>>>>>> 4a7eb604
   uint8_t* hold;
   long num_vectors, d;
   {  // the following ensures first distance vector is 128byte aligned
@@ -198,7 +193,6 @@
   return std::make_pair(maxDeg, std::move(points));
 }
 
-<<<<<<< HEAD
 data_store<int8_t> store_int8bin(const char* filename, Distance* D, double alpha=1.0){
     auto [fileptr, length] = mmapStringFromFile(filename);
 
@@ -217,10 +211,6 @@
 
 auto parse_int8bin(const char* filename, const char* gFile, int maxDeg){
     auto [fileptr, length] = mmapStringFromFile(filename);
-=======
-auto parse_int8bin(const char* filename, const char* gFile, int maxDeg) {
-  auto [fileptr, length] = mmapStringFromFile(filename);
->>>>>>> 4a7eb604
 
   int num_vectors = *((int*)fileptr);
   int d = *((int*)(fileptr + 4));
@@ -251,7 +241,6 @@
   return std::make_pair(maxDeg, std::move(points));
 }
 
-<<<<<<< HEAD
 data_store<float> store_fbin(const char* filename, Distance* D, double alpha=1.0){
     auto [fileptr, length] = mmapStringFromFile(filename);
 
@@ -269,10 +258,6 @@
 
 auto parse_fbin(const char* filename, const char* gFile, int maxDeg){
     auto [fileptr, length] = mmapStringFromFile(filename);
-=======
-auto parse_fbin(const char* filename, const char* gFile, int maxDeg) {
-  auto [fileptr, length] = mmapStringFromFile(filename);
->>>>>>> 4a7eb604
 
   int num_vectors = *((int*)fileptr);
   int d = *((int*)(fileptr + 4));
@@ -330,108 +315,6 @@
 }
 
 // *************************************************************
-<<<<<<< HEAD
-=======
-//  XVECS TOOLS: uint8, float32, int32
-// *************************************************************
-
-auto parse_fvecs(const char* filename, const char* gFile, int maxDeg) {
-  auto [fileptr, length] = mmapStringFromFile(filename);
-
-  // Each vector is 4 + 4*d bytes.
-  // * first 4 bytes encode the dimension (as an integer)
-  // * next d values are floats representing vector components
-  // See http://corpus-texmex.irisa.fr/ for more details.
-
-  int d = *((int*)fileptr);
-
-  size_t vector_size = 4 + 4 * d;
-  size_t num_vectors = length / vector_size;
-  // std::cout << "Num vectors = " << num_vectors << std::endl;
-
-  parlay::sequence<Tvec_point<float>> points(num_vectors);
-
-  parlay::parallel_for(0, num_vectors, [&](size_t i) {
-    size_t offset_in_bytes = vector_size * i + 4;  // skip dimension
-    float* start = (float*)(fileptr + offset_in_bytes);
-    float* end = start + d;
-    points[i].id = i;
-    points[i].coordinates = parlay::make_slice(start, end);
-  });
-
-  if (maxDeg != 0) {
-    if (gFile != NULL) {
-      int md = add_saved_graph(points, gFile);
-      maxDeg = md;
-    } else {
-      add_null_graph(points, maxDeg);
-    }
-  }
-
-  return std::make_pair(maxDeg, std::move(points));
-}
-
-auto parse_bvecs(const char* filename, const char* gFile, int maxDeg) {
-  auto [fileptr, length] = mmapStringFromFile(filename);
-  // Each vector is 4 + d bytes.
-  // * first 4 bytes encode the dimension (as an integer)
-  // * next d values are unsigned chars representing vector components
-  // See http://corpus-texmex.irisa.fr/ for more details.
-
-  int d = *((int*)fileptr);
-  size_t vector_size = 4 + d;
-  size_t num_vectors = length / vector_size;
-
-  parlay::sequence<Tvec_point<uint8_t>> points(num_vectors);
-
-  parlay::parallel_for(0, num_vectors, [&](size_t i) {
-    size_t offset_in_bytes = vector_size * i + 4;  // skip dimension
-    uint8_t* start = (uint8_t*)(fileptr + offset_in_bytes);
-    uint8_t* end = start + d;
-    points[i].id = i;
-    points[i].coordinates = parlay::make_slice(start, end);
-  });
-
-  if (maxDeg != 0) {
-    if (gFile != NULL) {
-      int md = add_saved_graph(points, gFile);
-      maxDeg = md;
-    } else {
-      add_null_graph(points, maxDeg);
-    }
-  }
-
-  return std::make_pair(maxDeg, std::move(points));
-}
-
-auto parse_ivecs(const char* filename) {
-  auto [fileptr, length] = mmapStringFromFile(filename);
-
-  // Each vector is 4 + 4*d bytes.
-  // * first 4 bytes encode the dimension (as an integer)
-  // * next d values are floats representing vector components
-  // See http://corpus-texmex.irisa.fr/ for more details.
-
-  int d = *((int*)fileptr);
-
-  size_t vector_size = 4 + 4 * d;
-  size_t num_vectors = length / vector_size;
-
-  parlay::sequence<ivec_point> points(num_vectors);
-
-  parlay::parallel_for(0, num_vectors, [&](size_t i) {
-    size_t offset_in_bytes = vector_size * i + 4;  // skip dimension
-    int* start = (int*)(fileptr + offset_in_bytes);
-    int* end = start + d;
-    points[i].id = i;
-    points[i].coordinates = parlay::make_slice(start, end);
-  });
-
-  return std::move(points);
-}
-
-// *************************************************************
->>>>>>> 4a7eb604
 //  RANGERES TOOLS: int32
 // *************************************************************
 
