// This code is part of the Problem Based Benchmark Suite (PBBS)
// Copyright (c) 2011 Guy Blelloch and the PBBS team
//
// Permission is hereby granted, free of charge, to any person obtaining a
// copy of this software and associated documentation files (the
// "Software"), to deal in the Software without restriction, including
// without limitation the rights (to use, copy, modify, merge, publish,
// distribute, sublicense, and/or sell copies of the Software, and to
// permit persons to whom the Software is furnished to do so, subject to
// the following conditions:
//
// The above copyright notice and this permission notice shall be included
// in all copies or substantial portions of the Software.
//
// THE SOFTWARE IS PROVIDED "AS IS", WITHOUT WARRANTY OF ANY KIND, EXPRESS
// OR IMPLIED, INCLUDING BUT NOT LIMITED TO THE WARRANTIES OF
// MERCHANTABILITY, FITNESS FOR A PARTICULAR PURPOSE AND
// NONINFRINGEMENT. IN NO EVENT SHALL THE AUTHORS OR COPYRIGHT HOLDERS BE
// LIABLE FOR ANY CLAIM, DAMAGES OR OTHER LIABILITY, WHETHER IN AN ACTION
// OF CONTRACT, TORT OR OTHERWISE, ARISING FROM, OUT OF OR IN CONNECTION
// WITH THE SOFTWARE OR THE USE OR OTHER DEALINGS IN THE SOFTWARE.

#include <algorithm>
#include <set>

#include "beamSearch.h"
#include "csvfile.h"
#include "parse_results.h"
#include "parlay/parallel.h"
#include "parlay/primitives.h"
#include "types.h"
#include "stats.h"

template<typename Point, typename PointRange, typename QPointRange, typename indexType>
nn_result checkRecall(
        Graph<indexType> &G,
        PointRange &Base_Points,
        PointRange &Query_Points,
        QPointRange &Q_Base_Points,
        QPointRange &Q_Query_Points,
        groundTruth<indexType> GT,
        bool random,
        long start_point, 
        long k,
        QueryParams &QP,
        bool verbose) {
  if (GT.size() > 0 && k > GT.dimension()) {
    std::cout << k << "@" << k << " too large for ground truth data of size "
              << GT.dimension() << std::endl;
    abort();
  }
  
  parlay::sequence<parlay::sequence<indexType>> all_ngh;

  parlay::internal::timer t;
  float query_time;
  stats<indexType> QueryStats(Query_Points.size());
  QueryStats.clear();
  // to help clear the cache between runs
  auto volatile xx = parlay::random_permutation<long>(5000000);
  t.next_time();
  if (random) {
    all_ngh = beamSearchRandom<Point, PointRange, indexType>(Query_Points, G, Base_Points, QueryStats, QP);
  } else {
<<<<<<< HEAD
    all_ngh = searchAll<Point, PointRange, indexType>(Query_Points, G, Base_Points, QueryStats, start_point, QP);
=======
    all_ngh = qsearchAll<Point, PointRange, QPointRange, indexType>(Query_Points, Q_Query_Points, G, Base_Points, Q_Base_Points, QueryStats, start_point, QP);
>>>>>>> 6d26df82
  }
  query_time = t.next_time();

  float recall = 0.0;
  //TODO deprecate this after further testing
  bool dists_present = true;
  if (GT.size() > 0 && !dists_present) {
    size_t n = Query_Points.size();
    int numCorrect = 0;
    for (indexType i = 0; i < n; i++) {
      std::set<indexType> reported_nbhs;
      for (indexType l = 0; l < k; l++) reported_nbhs.insert((all_ngh[i])[l]);
      for (indexType l = 0; l < k; l++) {
        if (reported_nbhs.find((GT.coordinates(i,l))) !=
            reported_nbhs.end()) {
          numCorrect += 1;
        }
      }
    }
    recall = static_cast<float>(numCorrect) / static_cast<float>(k * n);
  } else if (GT.size() > 0 && dists_present) {
    size_t n = Query_Points.size();

    int numCorrect = 0;
    for (indexType i = 0; i < n; i++) {
      parlay::sequence<int> results_with_ties;
      for (indexType l = 0; l < k; l++)
        results_with_ties.push_back(GT.coordinates(i,l));
      Point qp = Query_Points[i];
      float last_dist = qp.distance(Base_Points[GT.coordinates(i, k-1)]);
      //float last_dist = GT.distances(i, k-1);
      for (indexType l = k; l < GT.dimension(); l++) {
        //if (GT.distances(i,l) == last_dist) {
        if (qp.distance(Base_Points[GT.coordinates(i, l)]) == last_dist) {
          results_with_ties.push_back(GT.coordinates(i,l));
        }
      }
      std::set<int> reported_nbhs;
      for (indexType l = 0; l < k; l++) reported_nbhs.insert((all_ngh[i])[l]);
      for (indexType l = 0; l < results_with_ties.size(); l++) {
        if (reported_nbhs.find(results_with_ties[l]) != reported_nbhs.end()) {
          numCorrect += 1;
        }
      }
    }
    recall = static_cast<float>(numCorrect) / static_cast<float>(k * n);
  }
  float QPS = Query_Points.size() / query_time;
  if (verbose)
    std::cout << "search: Q=" << QP.beamSize << ", k=" << QP.k
              << ", limit=" << QP.limit << ", dlimit=" << QP.degree_limit
              << ", recall=" << recall << ", QPS=" << QPS << std::endl;

  auto stats_ = {QueryStats.dist_stats(), QueryStats.visited_stats()};
  parlay::sequence<indexType> stats = parlay::flatten(stats_);
  nn_result N(recall, stats, QPS, k, QP.beamSize, QP.cut, Query_Points.size(), QP.limit, QP.degree_limit, k);
  return N;
}

void write_to_csv(std::string csv_filename, parlay::sequence<float> buckets,
                  parlay::sequence<nn_result> results, Graph_ G) {
  csvfile csv(csv_filename);
  csv << "GRAPH"
      << "Parameters"
      << "Size"
      << "Build time"
      << "Avg degree"
      << "Max degree" << endrow;
  csv << G.name << G.params << G.size << G.time << G.avg_deg << G.max_deg
      << endrow;
  csv << endrow;
  csv << "Num queries"
      << "Target recall"
      << "Actual recall"
      << "QPS"
      << "Average Cmps"
      << "Tail Cmps"
      << "Average Visited"
      << "Tail Visited"
      << "k"
      << "Q"
      << "cut" << endrow;
  for (int i = 0; i < results.size(); i++) {
    nn_result N = results[i];
    csv << N.num_queries << buckets[i] << N.recall << N.QPS << N.avg_cmps
        << N.tail_cmps << N.avg_visited << N.tail_visited << N.k << N.beamQ
        << N.cut << endrow;
  }
  csv << endrow;
  csv << endrow;
}

parlay::sequence<long> calculate_limits(size_t upper_bound) {
  parlay::sequence<long> L(6);
  for (float i = 0; i < 6; i++) {
    L[i] = (long)((4 + i) * ((float) upper_bound) * .1);
    //std::cout << L[i - 1] << std::endl;
  }
  //auto limits = parlay::remove_duplicates(L);
  return L; //limits;
}

template<typename Point, typename PointRange, typename QPointRange, typename indexType>
void search_and_parse(Graph_ G_,
                      Graph<indexType> &G,
                      PointRange &Base_Points,
                      PointRange &Query_Points,
                      QPointRange &Q_Base_Points,
                      QPointRange &Q_Query_Points, 
                      groundTruth<indexType> GT, char* res_file, long k,
                      bool random=true, indexType start_point=0,
                      bool verbose=false) {
  parlay::sequence<nn_result> results;
  std::vector<long> beams;
  std::vector<long> allr;
  std::vector<double> cuts;

  QueryParams QP;
  QP.limit = (long) G.size();
  QP.degree_limit = (long) G.max_degree();
  beams = {10, 11, 12, 13, 14, 15, 16, 17, 18, 19, 20, 22, 24, 26, 28, 30, 32, 
          34, 36, 38, 40, 45, 50, 55, 60, 65, 70, 80, 90, 100, 120, 140, 160, 
          180, 200, 225, 250, 275, 300, 375, 500, 750, 1000}; 
  if(k==0) allr = {10};
  else allr = {k};
  cuts = {1.35};

    for (long r : allr) {
      results.clear();
      QP.k = r;
      for (float cut : cuts){
        QP.cut = cut;
        for (float Q : beams){
          QP.beamSize = Q;
          if (Q > r){
            results.push_back(checkRecall<Point, PointRange, QPointRange, indexType>(G, Base_Points, Query_Points, Q_Base_Points, Q_Query_Points, GT, random, start_point, r, QP, verbose));
          }
        }
      }
      
      // check "limited accuracy"
      // {10, 11, 12, 13, 14, 15, 16, 17, 18, 19, 20, 21, 22, 23, 24, 25, 26, 28, 30, 35}; //
      parlay::sequence<long> limits = calculate_limits(results[0].avg_visited);
      parlay::sequence<long> degree_limits = calculate_limits(G.max_degree());
      degree_limits.push_back(G.max_degree());
      QP = QueryParams(r, r, 1.35, (long) G.size(), (long) G.max_degree());
      for(long l : limits){
        QP.limit = l;
        QP.beamSize = std::max<long>(l, r);
        for(long dl : degree_limits){
          QP.degree_limit = dl;
          results.push_back(checkRecall<Point, PointRange, QPointRange, indexType>(G,
                                                                                   Base_Points, Query_Points,
                                                                                   Q_Base_Points, Q_Query_Points,
                                                                                   GT, random, start_point, r, QP, verbose));
          }
      }
      // check "best accuracy"
      QP = QueryParams((long) 100, (long) 1000, (double) 10.0, (long) G.size(), (long) G.max_degree());
      results.push_back(checkRecall<Point, PointRange, QPointRange, indexType>(G, Base_Points, Query_Points, Q_Base_Points, Q_Query_Points, GT, random, start_point, r, QP, verbose));

    parlay::sequence<float> buckets =  {.1, .2, .3,  .4,  .5,  .6, .7, .75,  .8, .85,                                                                                            
                                        .9, .93, .95, .97, .98, .99, .995, .999, .9995, 
                                        .9999, .99995, .99999};
    auto [res, ret_buckets] = parse_result(results, buckets);
    std::cout << std::endl;
    if (res_file != NULL)
      write_to_csv(std::string(res_file), ret_buckets, res, G_);
  }
}

template<typename Point, typename PointRange, typename indexType>
void search_and_parse(Graph_ G_,
                      Graph<indexType> &G,
                      PointRange &Base_Points,
                      PointRange &Query_Points,
                      groundTruth<indexType> GT, char* res_file, long k,
                      bool random=true, indexType start_point=0,
                      bool verbose=false) {
  search_and_parse<Point>(G_, G, Base_Points, Query_Points, Base_Points, Query_Points, GT,
                   res_file, k, random, start_point, verbose);
}

<|MERGE_RESOLUTION|>--- conflicted
+++ resolved
@@ -62,11 +62,7 @@
   if (random) {
     all_ngh = beamSearchRandom<Point, PointRange, indexType>(Query_Points, G, Base_Points, QueryStats, QP);
   } else {
-<<<<<<< HEAD
-    all_ngh = searchAll<Point, PointRange, indexType>(Query_Points, G, Base_Points, QueryStats, start_point, QP);
-=======
     all_ngh = qsearchAll<Point, PointRange, QPointRange, indexType>(Query_Points, Q_Query_Points, G, Base_Points, Q_Base_Points, QueryStats, start_point, QP);
->>>>>>> 6d26df82
   }
   query_time = t.next_time();
 
