// This code is part of the Problem Based Benchmark Suite (PBBS)
// Copyright (c) 2011 Guy Blelloch and the PBBS team
//
// Permission is hereby granted, free of charge, to any person obtaining a
// copy of this software and associated documentation files (the
// "Software"), to deal in the Software without restriction, including
// without limitation the rights (to use, copy, modify, merge, publish,
// distribute, sublicense, and/or sell copies of the Software, and to
// permit persons to whom the Software is furnished to do so, subject to
// the following conditions:
//
// The above copyright notice and this permission notice shall be included
// in all copies or substantial portions of the Software.
//
// THE SOFTWARE IS PROVIDED "AS IS", WITHOUT WARRANTY OF ANY KIND, EXPRESS
// OR IMPLIED, INCLUDING BUT NOT LIMITED TO THE WARRANTIES OF
// MERCHANTABILITY, FITNESS FOR A PARTICULAR PURPOSE AND
// NONINFRINGEMENT. IN NO EVENT SHALL THE AUTHORS OR COPYRIGHT HOLDERS BE
// LIABLE FOR ANY CLAIM, DAMAGES OR OTHER LIABILITY, WHETHER IN AN ACTION
// OF CONTRACT, TORT OR OTHERWISE, ARISING FROM, OUT OF OR IN CONNECTION
// WITH THE SOFTWARE OR THE USE OR OTHER DEALINGS IN THE SOFTWARE.

#include <algorithm>
#include <set>

#include "beamSearch.h"
#include "csvfile.h"
#include "indexTools.h"
#include "parse_results.h"
#include "parlay/parallel.h"
#include "parlay/primitives.h"
#include "types.h"

<<<<<<< HEAD
template<typename T>
nn_result checkRecall(
        parlay::sequence<Tvec_point<T>*> &v,
        data_store<T> &Data,
        parlay::sequence<Tvec_point<T>*> &q,
        parlay::sequence<ivec_point> groundTruth,
        int k,
        int beamQ,
        float cut,
        bool random,
        int limit,
        int start_point,
	      int r) {
=======
template <typename T>
nn_result checkRecall(parlay::sequence<Tvec_point<T> *> &v,
                      parlay::sequence<Tvec_point<T> *> &q,
                      parlay::sequence<ivec_point> groundTruth, int k,
                      int beamQ, float cut, unsigned d, bool random, int limit,
                      int start_point, int r, Distance *D) {
>>>>>>> cfd6a64b
  if (groundTruth.size() > 0 && r > groundTruth[0].distances.size()) {
    std::cout << r << "@" << r << " too large for ground truth data of size "
              << groundTruth[0].distances.size() << std::endl;
    abort();
  }

  parlay::internal::timer t;
  float query_time;
<<<<<<< HEAD
  if(random){
    beamSearchRandom(q, v, Data, beamQ, k, cut, limit);
=======
  if (random) {
    beamSearchRandom(q, v, beamQ, k, d, D, cut, limit);
>>>>>>> cfd6a64b
    t.next_time();
    beamSearchRandom(q, v, Data, beamQ, k, cut, limit);
    query_time = t.next_time();
<<<<<<< HEAD
  }else{
    searchAll(q, v, Data, beamQ, k, v[start_point], cut, limit);
=======
  } else {
    searchAll(q, v, beamQ, k, d, v[start_point], D, cut, limit);
>>>>>>> cfd6a64b
    t.next_time();
    searchAll(q, v, Data, beamQ, k, v[start_point], cut, limit);
    query_time = t.next_time();
  }
  float recall = 0.0;
  // bool dists_present = (groundTruth[0].distances.size() != 0);
  bool dists_present = false;
  if (groundTruth.size() > 0 && !dists_present) {
    size_t n = q.size();
    int numCorrect = 0;
    for (int i = 0; i < n; i++) {
      std::set<int> reported_nbhs;
      for (int l = 0; l < r; l++) reported_nbhs.insert((q[i]->ngh)[l]);
      for (int l = 0; l < r; l++) {
        if (reported_nbhs.find((groundTruth[i].coordinates)[l]) !=
            reported_nbhs.end()) {
          numCorrect += 1;
        }
      }
    }
    recall = static_cast<float>(numCorrect) / static_cast<float>(r * n);
  } else if (groundTruth.size() > 0 && dists_present) {
    size_t n = q.size();
    int numCorrect = 0;
    for (int i = 0; i < n; i++) {
      parlay::sequence<int> results_with_ties;
      for (int l = 0; l < r; l++)
        results_with_ties.push_back(groundTruth[i].coordinates[l]);
      float last_dist = groundTruth[i].distances[r - 1];
      for (int l = r; l < groundTruth[i].coordinates.size(); l++) {
        if (groundTruth[i].distances[l] == last_dist) {
          results_with_ties.push_back(groundTruth[i].coordinates[l]);
        }
      }
      std::set<int> reported_nbhs;
      for (int l = 0; l < r; l++) reported_nbhs.insert((q[i]->ngh)[l]);
      for (int l = 0; l < results_with_ties.size(); l++) {
        if (reported_nbhs.find(results_with_ties[l]) != reported_nbhs.end()) {
          numCorrect += 1;
        }
      }
    }
    recall = static_cast<float>(numCorrect) / static_cast<float>(r * n);
  }
  float QPS = q.size() / query_time;
  auto stats = query_stats(q);
  nn_result N(recall, stats, QPS, k, beamQ, cut, q.size(), limit, r);
  return N;
}

void write_to_csv(std::string csv_filename, parlay::sequence<float> buckets,
                  parlay::sequence<nn_result> results, Graph G) {
  csvfile csv(csv_filename);
  csv << "GRAPH"
      << "Parameters"
      << "Size"
      << "Build time"
      << "Avg degree"
      << "Max degree" << endrow;
  csv << G.name << G.params << G.size << G.time << G.avg_deg << G.max_deg
      << endrow;
  csv << endrow;
  csv << "Num queries"
      << "Target recall"
      << "Actual recall"
      << "QPS"
      << "Average Cmps"
      << "Tail Cmps"
      << "Average Visited"
      << "Tail Visited"
      << "k"
      << "Q"
      << "cut" << endrow;
  for (int i = 0; i < results.size(); i++) {
    nn_result N = results[i];
    csv << N.num_queries << buckets[i] << N.recall << N.QPS << N.avg_cmps
        << N.tail_cmps << N.avg_visited << N.tail_visited << N.k << N.beamQ
        << N.cut << endrow;
  }
  csv << endrow;
  csv << endrow;
}

parlay::sequence<int> calculate_limits(size_t avg_visited) {
  parlay::sequence<int> L(9);
  for (float i = 1; i < 10; i++) {
    L[i - 1] = (int)(i * ((float)avg_visited) * .1);
  }
  auto limits = parlay::remove_duplicates(L);
  return limits;
}

<<<<<<< HEAD
template<typename T>
void search_and_parse(Graph G, parlay::sequence<Tvec_point<T>*> &v, data_store<T> &Data, parlay::sequence<Tvec_point<T>*> &q, 
    parlay::sequence<ivec_point> groundTruth, char* res_file, bool random=true, int start_point=0){
=======
template <typename T>
void search_and_parse(Graph G, parlay::sequence<Tvec_point<T> *> &v,
                      parlay::sequence<Tvec_point<T> *> &q,
                      parlay::sequence<ivec_point> groundTruth, char *res_file,
                      Distance *D, bool random = true, int start_point = 0) {
  unsigned d = v[0]->coordinates.size();
>>>>>>> cfd6a64b

  parlay::sequence<nn_result> results;
  std::vector<int> beams;
  std::vector<int> allk;
  std::vector<int> allr;
  std::vector<float> cuts;
  if (v.size() <= 200000) {
    beams = {15, 20, 30, 50, 75, 100};
    allk = {10, 15, 20, 50};
    allr = {10, 20};
    cuts = {1.1, 1.15, 1.2, 1.25};
  } else {
    beams = {15, 20, 30, 50, 75, 100, 150, 200, 250, 375, 500, 1000};
    allk = {10, 15, 20, 30, 50, 100};
    allr = {10};  // {10, 20, 100};
    cuts = {1.15, 1.25, 1.35};
  }

<<<<<<< HEAD
    for (int r : allr) {
      results.clear();
      for (float cut : cuts)
	for (float Q : beams)
	  if (Q > r)
	    results.push_back(checkRecall(v, Data, q, groundTruth, r, Q, cut, random, -1, start_point, r));

      // check "limited accuracy"
      parlay::sequence<int> limits = calculate_limits(results[0].avg_visited);
      for(int l : limits)
	results.push_back(checkRecall(v, Data, q, groundTruth, r, r+5, 1.15, random, l, start_point, r));

      // check "best accuracy"
      if(v.size() <= 200000) results.push_back(checkRecall(v, Data, q, groundTruth, r, 500, 10.0, random, -1, start_point, r));
      else results.push_back(checkRecall(v, Data, q, groundTruth, 100, 1000, 10.0, random, -1, start_point, r));
=======
  for (int r : allr) {
    results.clear();
    for (float cut : cuts)
      for (float Q : beams)
        if (Q > r)
          results.push_back(checkRecall(v, q, groundTruth, r, Q, cut, d, random,
                                        -1, start_point, r, D));

    // check "limited accuracy"
    parlay::sequence<int> limits = calculate_limits(results[0].avg_visited);
    for (int l : limits)
      results.push_back(checkRecall(v, q, groundTruth, r, r + 5, 1.15, d,
                                    random, l, start_point, r, D));

    // check "best accuracy"
    if (v.size() <= 200000)
      results.push_back(checkRecall(v, q, groundTruth, r, 500, 10.0, d, random,
                                    -1, start_point, r, D));
    else
      results.push_back(checkRecall(v, q, groundTruth, 100, 1000, 10.0, d,
                                    random, -1, start_point, r, D));
>>>>>>> cfd6a64b

    parlay::sequence<float> buckets = {
        .1, .15, .2,  .25, .3,  .35,  .4,   .45,   .5,   .55,
        .6, .65, .7,  .73, .75, .77,  .8,   .83,   .85,  .87,
        .9, .93, .95, .97, .99, .995, .999, .9995, .9999};
    auto [res, ret_buckets] = parse_result(results, buckets);
    std::cout << std::endl;
    if (res_file != NULL)
      write_to_csv(std::string(res_file), ret_buckets, res, G);
  }
}<|MERGE_RESOLUTION|>--- conflicted
+++ resolved
@@ -31,28 +31,14 @@
 #include "parlay/primitives.h"
 #include "types.h"
 
-<<<<<<< HEAD
 template<typename T>
 nn_result checkRecall(
         parlay::sequence<Tvec_point<T>*> &v,
         data_store<T> &Data,
         parlay::sequence<Tvec_point<T>*> &q,
         parlay::sequence<ivec_point> groundTruth,
-        int k,
-        int beamQ,
-        float cut,
-        bool random,
-        int limit,
-        int start_point,
-	      int r) {
-=======
-template <typename T>
-nn_result checkRecall(parlay::sequence<Tvec_point<T> *> &v,
-                      parlay::sequence<Tvec_point<T> *> &q,
-                      parlay::sequence<ivec_point> groundTruth, int k,
-                      int beamQ, float cut, unsigned d, bool random, int limit,
-                      int start_point, int r, Distance *D) {
->>>>>>> cfd6a64b
+        int k, int beamQ, float cut, bool random,
+        int limit, int start_point, int r) {
   if (groundTruth.size() > 0 && r > groundTruth[0].distances.size()) {
     std::cout << r << "@" << r << " too large for ground truth data of size "
               << groundTruth[0].distances.size() << std::endl;
@@ -61,23 +47,13 @@
 
   parlay::internal::timer t;
   float query_time;
-<<<<<<< HEAD
   if(random){
     beamSearchRandom(q, v, Data, beamQ, k, cut, limit);
-=======
-  if (random) {
-    beamSearchRandom(q, v, beamQ, k, d, D, cut, limit);
->>>>>>> cfd6a64b
     t.next_time();
     beamSearchRandom(q, v, Data, beamQ, k, cut, limit);
     query_time = t.next_time();
-<<<<<<< HEAD
   }else{
     searchAll(q, v, Data, beamQ, k, v[start_point], cut, limit);
-=======
-  } else {
-    searchAll(q, v, beamQ, k, d, v[start_point], D, cut, limit);
->>>>>>> cfd6a64b
     t.next_time();
     searchAll(q, v, Data, beamQ, k, v[start_point], cut, limit);
     query_time = t.next_time();
@@ -170,18 +146,11 @@
   return limits;
 }
 
-<<<<<<< HEAD
 template<typename T>
-void search_and_parse(Graph G, parlay::sequence<Tvec_point<T>*> &v, data_store<T> &Data, parlay::sequence<Tvec_point<T>*> &q, 
-    parlay::sequence<ivec_point> groundTruth, char* res_file, bool random=true, int start_point=0){
-=======
-template <typename T>
-void search_and_parse(Graph G, parlay::sequence<Tvec_point<T> *> &v,
-                      parlay::sequence<Tvec_point<T> *> &q,
-                      parlay::sequence<ivec_point> groundTruth, char *res_file,
-                      Distance *D, bool random = true, int start_point = 0) {
-  unsigned d = v[0]->coordinates.size();
->>>>>>> cfd6a64b
+void search_and_parse(Graph G, parlay::sequence<Tvec_point<T>*> &v, 
+  data_store<T> &Data, parlay::sequence<Tvec_point<T>*> &q, 
+  parlay::sequence<ivec_point> groundTruth, char* res_file, 
+  bool random=true, int start_point=0){
 
   parlay::sequence<nn_result> results;
   std::vector<int> beams;
@@ -200,7 +169,6 @@
     cuts = {1.15, 1.25, 1.35};
   }
 
-<<<<<<< HEAD
     for (int r : allr) {
       results.clear();
       for (float cut : cuts)
@@ -216,29 +184,6 @@
       // check "best accuracy"
       if(v.size() <= 200000) results.push_back(checkRecall(v, Data, q, groundTruth, r, 500, 10.0, random, -1, start_point, r));
       else results.push_back(checkRecall(v, Data, q, groundTruth, 100, 1000, 10.0, random, -1, start_point, r));
-=======
-  for (int r : allr) {
-    results.clear();
-    for (float cut : cuts)
-      for (float Q : beams)
-        if (Q > r)
-          results.push_back(checkRecall(v, q, groundTruth, r, Q, cut, d, random,
-                                        -1, start_point, r, D));
-
-    // check "limited accuracy"
-    parlay::sequence<int> limits = calculate_limits(results[0].avg_visited);
-    for (int l : limits)
-      results.push_back(checkRecall(v, q, groundTruth, r, r + 5, 1.15, d,
-                                    random, l, start_point, r, D));
-
-    // check "best accuracy"
-    if (v.size() <= 200000)
-      results.push_back(checkRecall(v, q, groundTruth, r, 500, 10.0, d, random,
-                                    -1, start_point, r, D));
-    else
-      results.push_back(checkRecall(v, q, groundTruth, 100, 1000, 10.0, d,
-                                    random, -1, start_point, r, D));
->>>>>>> cfd6a64b
 
     parlay::sequence<float> buckets = {
         .1, .15, .2,  .25, .3,  .35,  .4,   .45,   .5,   .55,
